--- conflicted
+++ resolved
@@ -416,18 +416,6 @@
   position: relative;
   display: flex;
   justify-content: center;
-<<<<<<< HEAD
-  align-items: center;
-  padding: 3.5rem 4rem;
-}
-
-.poker-table {
-  width: min(720px, 100%);
-  aspect-ratio: 5 / 3;
-  border-radius: 36px;
-  background: linear-gradient(135deg, #1d4ed8, #2563eb);
-  box-shadow: inset 0 0 0 6px rgba(15, 23, 42, 0.2), inset 0 0 0 12px rgba(255, 255, 255, 0.15);
-=======
 }
 
 .poker-table {
@@ -436,26 +424,12 @@
   border-radius: 50% / 45%;
   background: radial-gradient(circle at 30% 20%, rgba(59, 130, 246, 0.2), transparent 50%),
     linear-gradient(135deg, #4f46e5, #2563eb);
->>>>>>> 449a34bf
   position: relative;
   display: flex;
   align-items: center;
   justify-content: center;
   color: #e0f2fe;
-<<<<<<< HEAD
-  padding: 1.5rem;
-  z-index: 1;
-}
-
-.poker-table::after {
-  content: '';
-  position: absolute;
-  inset: 1.5rem;
-  border-radius: 24px;
-  border: 2px dashed rgba(224, 242, 254, 0.3);
-=======
   padding: 1rem;
->>>>>>> 449a34bf
 }
 
 .poker-table.revealed {
@@ -464,65 +438,43 @@
 
 .table-status {
   background: rgba(15, 23, 42, 0.35);
-<<<<<<< HEAD
-  padding: 1.1rem 1.75rem;
+  padding: 1rem 1.5rem;
   border-radius: 18px;
   font-weight: 600;
   text-align: center;
   max-width: 70%;
-  z-index: 1;
 }
 
 .seats {
   list-style: none;
   padding: 0;
   margin: 0;
+  width: 100%;
+  height: 100%;
   position: absolute;
-  inset: 0;
-  pointer-events: none;
-  z-index: 2;
+  top: 0;
+  left: 0;
 }
 
 .seat {
   position: absolute;
+  transform: translate(-50%, -50%);
   display: flex;
   flex-direction: column;
   align-items: center;
   gap: 0.4rem;
   color: #fff;
-  pointer-events: auto;
-}
-
-.seat.side-top {
-  transform: translate(-50%, -70%);
-}
-
-.seat.side-bottom {
-  transform: translate(-50%, -30%);
-}
-
-.seat.side-right {
-  transform: translate(-30%, -50%);
-  align-items: flex-start;
-  text-align: left;
-}
-
-.seat.side-left {
-  transform: translate(-70%, -50%);
-  align-items: flex-end;
-  text-align: right;
 }
 
 .seat .seat-avatar {
-  width: 60px;
-  height: 60px;
+  width: 58px;
+  height: 58px;
   border-radius: 50%;
   display: grid;
   place-items: center;
   font-weight: 700;
   color: #fff;
   border: 3px solid rgba(15, 23, 42, 0.25);
-  box-shadow: 0 10px 18px rgba(15, 23, 42, 0.35);
 }
 
 .seat .seat-name {
@@ -532,17 +484,16 @@
 }
 
 .seat .seat-card {
-  background: rgba(15, 23, 42, 0.45);
-  padding: 0.45rem 0.85rem;
+  background: rgba(15, 23, 42, 0.35);
+  padding: 0.45rem 0.75rem;
   border-radius: 12px;
-  min-width: 36px;
+  min-width: 32px;
   text-align: center;
   font-weight: 700;
-  box-shadow: inset 0 0 0 1px rgba(148, 163, 184, 0.4);
 }
 
 .seat.hidden .seat-card {
-  background: rgba(15, 23, 42, 0.65);
+  background: rgba(15, 23, 42, 0.55);
 }
 
 .seat.empty .seat-card {
@@ -589,110 +540,6 @@
   cursor: not-allowed;
 }
 
-=======
-  padding: 1rem 1.5rem;
-  border-radius: 18px;
-  font-weight: 600;
-  text-align: center;
-  max-width: 70%;
-}
-
-.seats {
-  list-style: none;
-  padding: 0;
-  margin: 0;
-  width: 100%;
-  height: 100%;
-  position: absolute;
-  top: 0;
-  left: 0;
-}
-
-.seat {
-  position: absolute;
-  transform: translate(-50%, -50%);
-  display: flex;
-  flex-direction: column;
-  align-items: center;
-  gap: 0.4rem;
-  color: #fff;
-}
-
-.seat .seat-avatar {
-  width: 58px;
-  height: 58px;
-  border-radius: 50%;
-  display: grid;
-  place-items: center;
-  font-weight: 700;
-  color: #fff;
-  border: 3px solid rgba(15, 23, 42, 0.25);
-}
-
-.seat .seat-name {
-  font-size: 0.95rem;
-  font-weight: 600;
-  text-shadow: 0 2px 8px rgba(15, 23, 42, 0.4);
-}
-
-.seat .seat-card {
-  background: rgba(15, 23, 42, 0.35);
-  padding: 0.45rem 0.75rem;
-  border-radius: 12px;
-  min-width: 32px;
-  text-align: center;
-  font-weight: 700;
-}
-
-.seat.hidden .seat-card {
-  background: rgba(15, 23, 42, 0.55);
-}
-
-.seat.empty .seat-card {
-  background: rgba(15, 23, 42, 0.25);
-}
-
-.deck {
-  display: flex;
-  flex-direction: column;
-  gap: 1rem;
-}
-
-.card-row {
-  display: flex;
-  flex-wrap: wrap;
-  gap: 0.75rem;
-}
-
-.card-row .card {
-  min-width: 60px;
-  min-height: 86px;
-  border-radius: 18px;
-  border: none;
-  background: linear-gradient(160deg, #fff, #e2e8f0);
-  color: #0f172a;
-  font-size: 1.2rem;
-  font-weight: 700;
-  box-shadow: 0 12px 24px rgba(15, 23, 42, 0.1);
-  transition: transform 0.15s ease, box-shadow 0.2s ease;
-}
-
-.card-row .card:hover:not(:disabled) {
-  transform: translateY(-4px);
-  box-shadow: 0 16px 32px rgba(15, 23, 42, 0.15);
-}
-
-.card-row .card.selected {
-  outline: 3px solid rgba(99, 102, 241, 0.6);
-  transform: translateY(-6px);
-}
-
-.card-row .card:disabled {
-  opacity: 0.5;
-  cursor: not-allowed;
-}
-
->>>>>>> 449a34bf
 .deck .ghost {
   border-radius: 14px;
   padding: 0.75rem 1rem;
@@ -704,7 +551,6 @@
 @media (max-width: 980px) {
   .landing {
     grid-template-columns: 1fr;
-<<<<<<< HEAD
   }
 
   .room-content {
@@ -713,49 +559,17 @@
 
   .participants-panel {
     order: 2;
-=======
-  }
-
-  .room-content {
-    grid-template-columns: 1fr;
-  }
-
-  .participants-panel {
-    order: 2;
   }
 
   .table-area {
     order: 1;
->>>>>>> 449a34bf
-  }
-
-<<<<<<< HEAD
-  .table-area {
-    order: 1;
-  }
-
-  .table-wrapper {
-    padding: 2.5rem;
-  }
-
-  .seat .seat-avatar {
-    width: 54px;
-    height: 54px;
-  }
-}
+  }
 
 @media (max-width: 640px) {
   .app-shell {
     padding: 2rem 1rem 3rem;
   }
 
-=======
-@media (max-width: 640px) {
-  .app-shell {
-    padding: 2rem 1rem 3rem;
-  }
-
->>>>>>> 449a34bf
   .landing-panel,
   .room-header,
   .participants-panel,
@@ -769,38 +583,6 @@
     justify-content: flex-end;
   }
 
-<<<<<<< HEAD
-  .table-wrapper {
-    padding: 2rem;
-  }
-
-  .poker-table {
-    aspect-ratio: 4 / 3;
-    padding: 1.25rem;
-  }
-
-  .poker-table::after {
-    inset: 1rem;
-  }
-
-  .seat.side-top {
-    transform: translate(-50%, -80%);
-  }
-
-  .seat.side-bottom {
-    transform: translate(-50%, -20%);
-  }
-
-  .seat.side-right {
-    transform: translate(-20%, -50%);
-  }
-
-  .seat.side-left {
-    transform: translate(-80%, -50%);
-  }
-
-=======
->>>>>>> 449a34bf
   .card-row {
     justify-content: center;
   }
